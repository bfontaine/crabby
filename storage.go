package main

import (
	"context"
	"fmt"
	"log"
	"sync"
	"time"
)

// Metric holds one metric data point
type Metric struct {
	Job       string
	URL       string
	Timing    string
	Value     float64
	Timestamp time.Time
	Tags      map[string]string
}

// Event holds one monitoring event
type Event struct {
	Name         string
	ServerStatus int
	Timestamp    time.Time
	Tags         map[string]string
}

// Storage holds our active storage backends
type Storage struct {
	Engines           []StorageEngine
	MetricDistributor chan Metric
	EventDistributor  chan Event
}

// StorageEngine holds a backend storage engine's interface as well as
// a channel for passing metrics to the engine
type StorageEngine struct {
	I              StorageEngineInterface
	M              chan<- Metric
	E              chan<- Event
	AcceptsMetrics bool
	AcceptsEvents  bool
}

// StorageEngineInterface is an interface that provides a few standardized
// methods for various storage backends
type StorageEngineInterface interface {
	sendMetric(Metric) error
	sendEvent(Event) error
	StartStorageEngine(context.Context, *sync.WaitGroup) (chan<- Metric, chan<- Event)
}

// NewStorage creats a Storage object, populated with all configured
// StorageEngines
func NewStorage(ctx context.Context, wg *sync.WaitGroup, c *Config) (*Storage, error) {
	var err error

	s := Storage{}

	// Initialize our channel for passing metrics to the StorageDistributor
	s.MetricDistributor = make(chan Metric, 20)

	// Initialize our channel for passing events to the StorageDistributor
	s.EventDistributor = make(chan Event, 20)

	// Check the configuration file for various supported storage backends
	// and enable them if found
	if c.Storage.Graphite.Host != "" {
		err = s.AddEngine(ctx, wg, "graphite", c)
		if err != nil {
			return &s, fmt.Errorf("could not add Graphite storage backend: %v", err)
		}
	}

	if c.Storage.Dogstatsd.Host != "" {
		err = s.AddEngine(ctx, wg, "dogstatsd", c)
		if err != nil {
			return &s, fmt.Errorf("could not add dogstatsd storage backend: %v", err)
		}
	}

	if c.Storage.Prometheus.ListenAddr != "" {
		err = s.AddEngine(ctx, wg, "prometheus", c)
		if err != nil {
			return &s, fmt.Errorf("could not start Prometheus storage backend: %v", err)
		}
	}

	if c.Storage.Riemann.Host != "" {
		err = s.AddEngine(ctx, wg, "riemann", c)
		if err != nil {
			return &s, fmt.Errorf("could not start Riemann storage backend: %v", err)
		}
	}

	if c.Storage.InfluxDB.Host != "" {
		err = s.AddEngine(ctx, wg, "influxdb", c)
		if err != nil {
			return &s, fmt.Errorf("could not start InfluxDB storage backend: %v", err)
		}
	}

<<<<<<< HEAD
	if c.Storage.Log.File != "" {
		err = s.AddEngine(ctx, wg, "log", c)
		if err != nil {
			return &s, fmt.Errorf("could not start Log storage backend: %v", err)
		}
	}
=======
	if c.Storage.PagerDuty.RoutingKey != "" {
		err = s.AddEngine(ctx, wg, "pagerduty", c)
		if err != nil {
			return &s, fmt.Errorf("could not start PagerDuty storage backend: %v", err)
		}
	}

>>>>>>> c6acf19a
	// Start our storage distributor to distribute received metrics and events
	// to storage backends
	go s.storageDistributor(ctx, wg)

	return &s, nil
}

// AddEngine adds a new StorageEngine of name engineName to our Storage object
func (s *Storage) AddEngine(ctx context.Context, wg *sync.WaitGroup, engineName string, c *Config) error {
	var err error

	switch engineName {
	case "graphite":
		se := StorageEngine{}
		se.I = NewGraphiteStorage(c)
		se.AcceptsEvents = false
		se.AcceptsMetrics = true
		se.M, se.E = se.I.StartStorageEngine(ctx, wg)
		s.Engines = append(s.Engines, se)
	case "dogstatsd":
		se := StorageEngine{}
		se.I = NewDogstatsdStorage(c)
		se.AcceptsEvents = true
		se.AcceptsMetrics = true
		se.M, se.E = se.I.StartStorageEngine(ctx, wg)
		s.Engines = append(s.Engines, se)
	case "prometheus":
		se := StorageEngine{}
		se.I = NewPrometheusStorage(c)
		se.AcceptsEvents = false
		se.AcceptsMetrics = true
		se.M, se.E = se.I.StartStorageEngine(ctx, wg)
		s.Engines = append(s.Engines, se)
	case "riemann":
		se := StorageEngine{}
		se.I, err = NewRiemannStorage(c)
		if err != nil {
			log.Fatalln("Could not connect to Riemann storage backend:", err)
		}
		se.AcceptsEvents = true
		se.AcceptsMetrics = true
		se.M, se.E = se.I.StartStorageEngine(ctx, wg)
		s.Engines = append(s.Engines, se)
	case "influxdb":
		se := StorageEngine{}
		se.I = NewInfluxDBStorage(c)
		se.AcceptsEvents = false
		se.AcceptsMetrics = true
		se.M, se.E = se.I.StartStorageEngine(ctx, wg)
		s.Engines = append(s.Engines, se)
<<<<<<< HEAD
	case "log":
		se := StorageEngine{}
		se.I, err = NewLogStorage(c)
		if err != nil {
			return err
		}
		se.AcceptsEvents = true
		se.AcceptsMetrics = true
=======
		s.Engines = append(s.Engines, se)
	case "pagerduty":
		se := StorageEngine{}
		se.I, err = NewPagerDutyStorage(c)
		if err != nil {
			log.Fatalln("Could not start PagerDuty storage backend")
		}
		se.AcceptsEvents = true
		se.AcceptsMetrics = false
>>>>>>> c6acf19a
		se.M, se.E = se.I.StartStorageEngine(ctx, wg)
		s.Engines = append(s.Engines, se)
	}

	return nil
}

// storageDistributor receives metrics from gathers and fans them out to the various
// storage backends
func (s *Storage) storageDistributor(ctx context.Context, wg *sync.WaitGroup) error {
	wg.Add(1)
	defer wg.Done()

	for {
		select {
		case e := <-s.EventDistributor:
			for _, en := range s.Engines {
				// We only forward events onward if the engine supports events
				if en.AcceptsEvents {
					en.E <- e
				}
			}
		case m := <-s.MetricDistributor:
			for _, en := range s.Engines {
				// We only forward metrics onwards if the engine supports metrics
				if en.AcceptsMetrics {
					en.M <- m
				}
			}
		case <-ctx.Done():
			log.Println("Cancellation request received.  Cancelling metric distributor.")
			return nil
		}
	}
}<|MERGE_RESOLUTION|>--- conflicted
+++ resolved
@@ -101,22 +101,20 @@
 		}
 	}
 
-<<<<<<< HEAD
 	if c.Storage.Log.File != "" {
 		err = s.AddEngine(ctx, wg, "log", c)
 		if err != nil {
 			return &s, fmt.Errorf("could not start Log storage backend: %v", err)
 		}
 	}
-=======
-	if c.Storage.PagerDuty.RoutingKey != "" {
+
+  if c.Storage.PagerDuty.RoutingKey != "" {
 		err = s.AddEngine(ctx, wg, "pagerduty", c)
 		if err != nil {
 			return &s, fmt.Errorf("could not start PagerDuty storage backend: %v", err)
 		}
 	}
 
->>>>>>> c6acf19a
 	// Start our storage distributor to distribute received metrics and events
 	// to storage backends
 	go s.storageDistributor(ctx, wg)
@@ -167,7 +165,6 @@
 		se.AcceptsMetrics = true
 		se.M, se.E = se.I.StartStorageEngine(ctx, wg)
 		s.Engines = append(s.Engines, se)
-<<<<<<< HEAD
 	case "log":
 		se := StorageEngine{}
 		se.I, err = NewLogStorage(c)
@@ -176,7 +173,6 @@
 		}
 		se.AcceptsEvents = true
 		se.AcceptsMetrics = true
-=======
 		s.Engines = append(s.Engines, se)
 	case "pagerduty":
 		se := StorageEngine{}
@@ -186,7 +182,6 @@
 		}
 		se.AcceptsEvents = true
 		se.AcceptsMetrics = false
->>>>>>> c6acf19a
 		se.M, se.E = se.I.StartStorageEngine(ctx, wg)
 		s.Engines = append(s.Engines, se)
 	}
