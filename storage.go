--- conflicted
+++ resolved
@@ -115,15 +115,12 @@
 		}
 	}
 
-<<<<<<< HEAD
-=======
 	if c.Storage.SplunkHec.Tenant != "" {
 		err = s.AddEngine(ctx, wg, "splunk-hec", c)
 		if err != nil {
 			return &s, fmt.Errorf("could not start Splunk HEC storage backend: %v", err)
 		}
 	}
->>>>>>> 665f3200
 	// Start our storage distributor to distribute received metrics and events
 	// to storage backends
 	go s.storageDistributor(ctx, wg)
@@ -194,8 +191,6 @@
 		se.AcceptsMetrics = false
 		se.M, se.E = se.I.StartStorageEngine(ctx, wg)
 		s.Engines = append(s.Engines, se)
-<<<<<<< HEAD
-=======
 	case "splunk-hec":
 		se := StorageEngine{}
 		se.I, err = NewSplunkHecStorage(c)
@@ -206,7 +201,6 @@
 		se.AcceptsMetrics = true
 		se.M, se.E = se.I.StartStorageEngine(ctx, wg)
 		s.Engines = append(s.Engines, se)
->>>>>>> 665f3200
 	}
 
 	return nil
