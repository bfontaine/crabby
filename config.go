--- conflicted
+++ resolved
@@ -38,11 +38,8 @@
 	Dogstatsd  DogstatsdConfig  `yaml:"dogstatsd,omitempty"`
 	Prometheus PrometheusConfig `yaml:"prometheus,omitempty"`
 	Riemann    RiemannConfig    `yaml:"riemann,omitempty"`
-<<<<<<< HEAD
 	Log        LogConfig        `yaml:"log,omitempty"`
-=======
 	PagerDuty  PagerDutyConfig  `yaml:"pagerduty,omitempty"`
->>>>>>> c6acf19a
 }
 
 // NewConfig creates an new config object from the given filename.
